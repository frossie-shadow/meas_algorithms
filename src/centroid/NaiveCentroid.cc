--- conflicted
+++ resolved
@@ -77,11 +77,6 @@
 private:
     double _background;
 };
-
-<<<<<<< HEAD
-=======
-double NaiveAstrometry::_background = 0.0; // the frame's background level
->>>>>>> 37c820c3
     
 /**
  * @brief Given an image and a pixel position, return a Centroid using a naive 3x3 weighted moment
@@ -138,6 +133,4 @@
 // Declare the existence of a "NAIVE" algorithm to MeasureAstrometry
 LSST_DECLARE_ALGORITHM(NaiveAstrometer, afwDet::Astrometry);
 
-}}}}
-
-LSST_REGISTER_SERIALIZER(lsst::meas::algorithms::NaiveAstrometry)+}}}}