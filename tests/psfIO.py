--- conflicted
+++ resolved
@@ -149,12 +149,8 @@
             centroidConfig = algorithms.SdssAstrometryConfig()
             centroidConfig.binmax = 1
             centroider = algorithms.makeMeasureAstrometry(exp)
-
-<<<<<<< HEAD
-=======
             centroider.addAlgorithm(centroidConfig.makeControl())
 
->>>>>>> 0261591b
             source = afwDetection.Source(0, afwDetection.Footprint())
 
             c = centroider.measure(source, exp, afwGeom.Point2D(xcen, ycen)).find()
