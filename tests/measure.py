--- conflicted
+++ resolved
@@ -332,26 +332,10 @@
         # Various algorithms
         #
         rad = 10.0
-<<<<<<< HEAD
-        photoAlgorithms = [algorithms.NaivePhotometryConfig(radius=rad),
-                           algorithms.PsfPhotometryConfig(),
-                           algorithms.SincPhotometryConfig(radius2=rad),
-                           ]
-        mp = algorithms.makeMeasurePhotometry(self.exp)
-        for a in photoAlgorithms:
-            mp.addAlgorithm(a.makeControl())
-
-        source = afwDetection.Source(0, afwDetection.Footprint())
-
-        for a in photoAlgorithms:
-            photom = mp.measure(source, self.exp, afwGeom.Point2D(self.xc, self.yc)).find(a.name)
-            self.assertAlmostEqual(photom.getFlux()/self.flux, 1.0, 4, "Measuring with %s: %g v. %g" %
-                                   (a.name, photom.getFlux(), self.flux))
-=======
 
         msConfig = algorithms.SourceMeasurementConfig()
         msConfig.algorithms["flux.naive"].radius = rad
-        msConfig.algorithms["flux.sinc"].radius = rad
+        msConfig.algorithms["flux.sinc"].radius2 = rad
         msConfig.algorithms.names = ["flux.naive", "flux.psf", "flux.sinc"]
         schema = afwTable.SourceTable.makeMinimalSchema()
         ms = msConfig.makeMeasureSources(schema)
@@ -366,7 +350,6 @@
             self.assertEqual(flag, False)
             self.assertAlmostEqual(flux/self.flux, 1.0, 4, "Measuring with %s: %g v. %g" %
                                    (control.name, flux, self.flux))
->>>>>>> b56e2487
 
 #-=-=-=-=-=-=-=-=-=-=-=-=-=-=-=-=-=-=-=-=-=-=-=-=-=-=-=-=-=-=-=-=-=-=-=-=-=-=-=-
 
