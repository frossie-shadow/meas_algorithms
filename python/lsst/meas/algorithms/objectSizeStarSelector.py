# 
# LSST Data Management System
# Copyright 2008, 2009, 2010 LSST Corporation.
# 
# This product includes software developed by the
# LSST Project (http://www.lsst.org/).
#
# This program is free software: you can redistribute it and/or modify
# it under the terms of the GNU General Public License as published by
# the Free Software Foundation, either version 3 of the License, or
# (at your option) any later version.
# 
# This program is distributed in the hope that it will be useful,
# but WITHOUT ANY WARRANTY; without even the implied warranty of
# MERCHANTABILITY or FITNESS FOR A PARTICULAR PURPOSE.  See the
# GNU General Public License for more details.
# 
# You should have received a copy of the LSST License Statement and 
# the GNU General Public License along with this program.  If not, 
# see <http://www.lsstcorp.org/LegalNotices/>.
#
import collections
import math, sys

import numpy
try:
    import matplotlib.pyplot as pyplot
    fig = None
except ImportError:
    pyplot = None

import lsst.pex.config as pexConfig
import lsst.pex.logging as pexLogging
import lsst.afw.detection as afwDetection
import lsst.afw.display.ds9 as ds9
import lsst.afw.image as afwImage
import lsst.afw.math as afwMath
import lsst.afw.table as afwTable
import lsst.afw.geom as afwGeom
import lsst.afw.geom.ellipses as geomEllip
import lsst.afw.cameraGeom as cameraGeom
from . import algorithmsLib
from . import measurement
from lsst.meas.algorithms.starSelectorRegistry import starSelectorRegistry

class ObjectSizeStarSelectorConfig(pexConfig.Config):
    fluxMin = pexConfig.Field(
        doc = "specify the minimum psfFlux for good Psf Candidates",
        dtype = float,
        default = 12500.0,
#        minValue = 0.0,
        check = lambda x: x >= 0.0,
    )
    fluxMax = pexConfig.Field(
        doc = "specify the maximum psfFlux for good Psf Candidates (ignored if == 0)",
        dtype = float,
        default = 0.0,
        check = lambda x: x >= 0.0,
    )
    kernelSize = pexConfig.Field(
        doc = "size of the Psf kernel to create",
        dtype = int,
        default = 21,
    )
    borderWidth = pexConfig.Field(
        doc = "number of pixels to ignore around the edge of PSF candidate postage stamps",
        dtype = int,
        default = 0,
    )
    badFlags = pexConfig.ListField(
        doc = "List of flags which cause a source to be rejected as bad",
        dtype = str,
        default = ["initial.flags.pixel.edge",
                   "initial.flags.pixel.interpolated.center",
                   "initial.flags.pixel.saturated.center",
                   "initial.flags.pixel.cr.center",
                   ]
        )
    widthMin = pexConfig.Field(
        doc = "minimum width to include in histogram",
        dtype = float,
        default = 0.0,
        check = lambda x: x >= 0.0,
        )
    widthMax = pexConfig.Field(
        doc = "maximum width to include in histogram",
        dtype = float,
        default = 10.0,
        check = lambda x: x >= 0.0,
<<<<<<< HEAD
=======
        )
>>>>>>> 79232cd0
    sourceFluxField = pexConfig.Field(
        doc = "Name of field in Source to use for flux measurement",
        dtype = str,
        default = "initial.flux.gaussian"
        )

    def validate(self):
        pexConfig.Config.validate(self)
        if self.widthMin > self.widthMax:
            raise pexConfig.FieldValidationError("widthMin (%f) > widthMax (%f)"
                                                 % (self.widthMin, self.widthMax))

class EventHandler(object):
    """A class to handle key strokes with matplotlib displays"""
    def __init__(self, axes, xs, ys, x, y, frames=[0]):
        self.axes = axes
        self.xs = xs
        self.ys = ys
        self.x = x
        self.y = y
        self.frames = frames

        self.cid = self.axes.figure.canvas.mpl_connect('key_press_event', self)

    def __call__(self, ev):
        if ev.inaxes != self.axes:
            return
        
        if ev.key and ev.key in ("p"):
            dist = numpy.hypot(self.xs - ev.xdata, self.ys - ev.ydata)
            dist[numpy.where(numpy.isnan(dist))] = 1e30
            dmin = min(dist)

            which = numpy.where(dist == min(dist))

            x = self.x[which][0]
            y = self.y[which][0]
            for frame in self.frames:
                ds9.pan(x, y, frame=frame)
            ds9.cmdBuffer.flush()
        else:
            pass

#-=-=-=-=-=-=-=-=-=-=-=-=-=-=-=-=-=-=-=-=-=-=-=-=-=-=-=-=-=-=-=-=-=-=-=-=-=-=-=-

def _assignClusters(yvec, centers):
    """Return a vector of centerIds based on their distance to the centers"""
    assert len(centers) > 0

    minDist = numpy.nan*numpy.ones_like(yvec)
    clusterId = numpy.empty_like(yvec, dtype=int)

    for i, mean in enumerate(centers):
        dist = abs(yvec - mean)
        if i == 0:
            update = dist == dist       # True for all points
        else:
            update = dist < minDist

        minDist[update] = dist[update]
        clusterId[update] = i

    return clusterId

def _kcenters(yvec, nCluster,  useMedian=False):
    """A classic k-means algorithm, clustering yvec into nCluster clusters

    Return the set of centres, and the cluster ID for each of the points

    If useMedian is true, use the median of the cluster as its centre, rather than
    the traditional mean

    Serge Monkewitz points out that there other (maybe smarter) ways of seeding the means:
       "e.g. why not use the Forgy or random partition initialization methods"
    however, the approach adopted here seems to work well for the particular sorts of things
    we're clustering in this application
    """

    assert nCluster > 0

    mean0 = sorted(yvec)[len(yvec)//10] # guess
    centers = mean0*numpy.arange(1, nCluster + 1)
        
    func = numpy.median if useMedian else numpy.mean

    clusterId = numpy.zeros_like(yvec, dtype=int) - 1 # which cluster the points are assigned to
    while True:
        oclusterId = clusterId
        clusterId = _assignClusters(yvec, centers)

        if numpy.all(clusterId == oclusterId):
            break

        for i in range(nCluster):
            centers[i] = func(yvec[clusterId == i])

    return centers, clusterId

def _improveCluster(yvec, centers, clusterId, nsigma=2.0, nIteration=10, clusterNum=0):
    """Improve our estimate of one of the clusters (clusterNum) by sigma-clipping around its median"""

    nMember = sum(clusterId == clusterNum)
    if nMember < 5:  # can't compute meaningful interquartile range, so no chance of improvement
        return clusterId
    for iter in range(nIteration):
        old_nMember = nMember
        
        inCluster0 = clusterId == clusterNum
        yv = yvec[inCluster0]
        
        centers[clusterNum] = numpy.median(yv)
        stdev = numpy.std(yv)

        syv = sorted(yv)
        stdev_iqr = 0.741*(syv[int(0.75*nMember)] - syv[int(0.25*nMember)])

        sd = stdev if stdev < stdev_iqr else stdev_iqr

        if False:
            print "sigma(iqr) = %.3f, sigma = %.3f" % (stdev_iqr, numpy.std(yv))
        newCluster0 = abs(yvec - centers[clusterNum]) < nsigma*sd
        clusterId[numpy.logical_and(inCluster0, newCluster0)] = clusterNum
        clusterId[numpy.logical_and(inCluster0, numpy.logical_not(newCluster0))] = -1
        
        nMember = sum(clusterId == clusterNum)
        if nMember == old_nMember:
            break

    return clusterId

def plot(mag, width, centers, clusterId, marker="o", markersize=2, markeredgewidth=0, ltype='-',
         clear=True):

    global fig
    if not fig:
        fig = pyplot.figure()
        newFig = True
    else:
        newFig = False
        if clear:
            fig.clf()

    axes = fig.add_axes((0.1, 0.1, 0.85, 0.80));

    xmin = sorted(mag)[int(0.05*len(mag))]
    xmax = sorted(mag)[int(0.95*len(mag))]

    axes.set_xlim(-17.5, -13)
    axes.set_xlim(xmin - 0.1*(xmax - xmin), xmax + 0.1*(xmax - xmin))
    axes.set_ylim(0, 10)

    colors = ["r", "g", "b", "c", "m", "k",]
    for k, mean in enumerate(centers):
        if k == 0:
            axes.plot(axes.get_xlim(), (mean, mean,), "k%s" % ltype)

        l = (clusterId == k)
        axes.plot(mag[l], width[l], marker, markersize=markersize, markeredgewidth=markeredgewidth,
                  color=colors[k%len(colors)])

    l = (clusterId == -1)
    axes.plot(mag[l], width[l], marker, markersize=markersize, markeredgewidth=markeredgewidth,
              color='k')

    if newFig:
        axes.set_xlabel("model")
        axes.set_ylabel(r"$\sqrt{I_{xx} + I_{yy}}$")

    return fig
        
#-=-=-=-=-=-=-=-=-=-=-=-=-=-=-=-=-=-=-=-=-=-=-=-=-=-=-=-=-=-=-=-=-=-=-=-=-=-=-=-

class ObjectSizeStarSelector(object):
    ConfigClass = ObjectSizeStarSelectorConfig

    def __init__(self, config):
        """Construct a star selector that uses second moments
        
        This is a naive algorithm and should be used with caution.
        
        @param[in] config: An instance of ObjectSizeStarSelectorConfig
        """
        self._kernelSize  = config.kernelSize
        self._borderWidth = config.borderWidth
        self._widthMin = config.widthMin
        self._widthMax = config.widthMax
        self._fluxMin  = config.fluxMin
        self._fluxMax  = config.fluxMax
        self._badFlags = config.badFlags
        self._sourceFluxField = config.sourceFluxField
            
    def selectStars(self, exposure, catalog, matches=None):
        """Return a list of PSF candidates that represent likely stars
        
        A list of PSF candidates may be used by a PSF fitter to construct a PSF.
        
        @param[in] exposure: the exposure containing the sources
        @param[in] catalog: a SourceCatalog containing sources that may be stars
        @param[in] matches: astrometric matches; ignored by this star selector
        
        @return psfCandidateList: a list of PSF candidates.
        """
        import lsstDebug
        display = lsstDebug.Info(__name__).display
        displayExposure = lsstDebug.Info(__name__).displayExposure     # display the Exposure + spatialCells
        plotMagSize = lsstDebug.Info(__name__).plotMagSize             # display the magnitude-size relation
        dumpData = lsstDebug.Info(__name__).dumpData                   # dump data to pickle file?

        # create a log for my application
        logger = pexLogging.Log(pexLogging.getDefaultLog(), "meas.algorithms.objectSizeStarSelector")

	detector = exposure.getDetector()
	distorter = None
	xy0 = afwGeom.Point2D(0,0)
	if not detector is None:
	    cPix = detector.getCenterPixel()
	    detSize = detector.getSize()
	    xy0.setX(cPix.getX() - int(0.5*detSize.getMm()[0]))
	    xy0.setY(cPix.getY() - int(0.5*detSize.getMm()[1]))
	    distorter = detector.getDistortion()
        #
        # Look at the distribution of stars in the magnitude-size plane
        #
        flux = catalog.get(self._sourceFluxField)

        xx = numpy.empty(len(catalog))
        xy = numpy.empty_like(xx)
        yy = numpy.empty_like(xx)
        for i, source in enumerate(catalog):
            Ixx, Ixy, Iyy = source.getIxx(), source.getIxy(), source.getIyy()
            if distorter:
                xpix, ypix = source.getX() + xy0.getX(), source.getY() + xy0.getY()
                p = afwGeom.Point2D(xpix, ypix)
                m = distorter.undistort(p, geomEllip.Quadrupole(Ixx, Iyy, Ixy), detector)
                Ixx, Ixy, Iyy = m.getIxx(), m.getIxy(), m.getIyy()

            xx[i], xy[i], yy[i] = Ixx, Ixy, Iyy
            
        width = numpy.sqrt(xx + yy)

        bad = reduce(lambda x, y: numpy.logical_or(x, catalog.get(y)), self._badFlags, False)
        bad = numpy.logical_or(bad, flux < self._fluxMin)
        bad = numpy.logical_or(bad, numpy.logical_not(numpy.isfinite(width)))
        bad = numpy.logical_or(bad, numpy.logical_not(numpy.isfinite(flux)))
        bad = numpy.logical_or(bad, width < self._widthMin)
        bad = numpy.logical_or(bad, width > self._widthMax)
        if self._fluxMax > 0:
            bad = numpy.logical_or(bad, flux > self._fluxMax)
        good = numpy.logical_not(bad)

        mag = -2.5*numpy.log10(flux[good])
        if not numpy.any(good):
            raise RuntimeError("No objects passed our cuts for consideration as psf stars")

<<<<<<< HEAD
=======
        mag = -2.5*numpy.log10(flux[good])
>>>>>>> 79232cd0
        width = width[good]
        #
        # Look for the maximum in the size histogram, then search upwards for the minimum that separates
        # the initial peak (of, we presume, stars) from the galaxies
        #
        if dumpData:
            import os, cPickle as pickle
            _ii = 0
            while True:
                pickleFile = os.path.expanduser(os.path.join("~", "widths-%d.pkl" % _ii))
                if not os.path.exists(pickleFile):
                    break
                _ii += 1

            with open(pickleFile, "wb") as fd:
                pickle.dump(mag, fd, -1)
                pickle.dump(width, fd, -1)

        centers, clusterId = _kcenters(width, nCluster=4, useMedian=True)

        if display and plotMagSize and pyplot:
            fig = plot(mag, width, centers, clusterId,
                       marker="+", markersize=3, markeredgewidth=None, ltype=':', clear=True)
        else:
            fig = None
        
        clusterId = _improveCluster(width, centers, clusterId)
        
        if display and plotMagSize and pyplot:
            plot(mag, width, centers, clusterId, marker="x", markersize=3, markeredgewidth=None)
        
        stellar = (clusterId == 0)
        #
        # We know enough to plot, if so requested
        #
        frame = 0

        if fig:
            if display and displayExposure:
                ds9.mtv(exposure.getMaskedImage(), frame=frame, title="PSF candidates")

                global eventHandler
                eventHandler = EventHandler(fig.get_axes()[0], mag, width,
                                            catalog.getX()[good], catalog.getY()[good], frames=[frame])

            fig.show()

            #-=-=-=-=-=-=-=-=-=-=-=-=-=-=-=-=-=-=-=-=-=-=-=-=-=-=-=-=-=-=-=-=-=-=-=-=-=-=-=-

            while True:
                try:
                    reply = raw_input("continue? [c h(elp) q(uit) p(db)] ").strip()
                except EOFError:
                    reply = "y"

                if reply:
                    if reply[0] == "h":
                        print """\
    We cluster the points; red are the stellar candidates and the other colours are other clusters.
    Points labelled + are rejects from the cluster (only for cluster 0).

    At this prompt, you can continue with almost any key; 'p' enters pdb, and 'h' prints this text

    If displayExposure is true, you can put the cursor on a point and hit 'p' to see it in ds9.
    """
                    elif reply[0] == "p":
                        import pdb; pdb.set_trace()
                    elif reply[0] == 'q':
                        sys.exit(1)
                    else:
                        break
        
        if display and displayExposure:
            mi = exposure.getMaskedImage()
    
            with ds9.Buffering():
                for i, source in enumerate(catalog):
                    if good[i]:
                        ctype = ds9.GREEN # star candidate
                    else:
                        ctype = ds9.RED # not star
			
                    ds9.dot("+", source.getX() - mi.getX0(),
                            source.getY() - mi.getY0(), frame=frame, ctype=ctype)
        #
        # Time to use that stellar classification to generate psfCandidateList
        #
        with ds9.Buffering():
            psfCandidateList = []
            for isStellar, source in zip(stellar, [s for g, s in zip(good, catalog) if g]):
                if not isStellar:
                    continue
                
                try:
                    psfCandidate = algorithmsLib.makePsfCandidate(source, exposure)
                    # The setXXX methods are class static, but it's convenient to call them on
                    # an instance as we don't know Exposure's pixel type
                    # (and hence psfCandidate's exact type)
                    if psfCandidate.getWidth() == 0:
                        psfCandidate.setBorderWidth(self._borderWidth)
                        psfCandidate.setWidth(self._kernelSize + 2*self._borderWidth)
                        psfCandidate.setHeight(self._kernelSize + 2*self._borderWidth)

                    im = psfCandidate.getMaskedImage().getImage()
                    vmax = afwMath.makeStatistics(im, afwMath.MAX).getValue()
                    if not numpy.isfinite(vmax):
                        continue
                    psfCandidateList.append(psfCandidate)

                    if display and displayExposure:
                        ds9.dot("o", source.getX() - mi.getX0(), source.getY() - mi.getY0(),
                                size=4, frame=frame, ctype=ds9.CYAN)
                except Exception as err:
                    logger.log(pexLogging.Log.INFO,
                               "Failed to make a psfCandidate from source %d: %s" % (source.getId(), err))

        return psfCandidateList

starSelectorRegistry.register("objectSize", ObjectSizeStarSelector)<|MERGE_RESOLUTION|>--- conflicted
+++ resolved
@@ -87,10 +87,7 @@
         dtype = float,
         default = 10.0,
         check = lambda x: x >= 0.0,
-<<<<<<< HEAD
-=======
         )
->>>>>>> 79232cd0
     sourceFluxField = pexConfig.Field(
         doc = "Name of field in Source to use for flux measurement",
         dtype = str,
@@ -341,14 +338,10 @@
             bad = numpy.logical_or(bad, flux > self._fluxMax)
         good = numpy.logical_not(bad)
 
-        mag = -2.5*numpy.log10(flux[good])
         if not numpy.any(good):
             raise RuntimeError("No objects passed our cuts for consideration as psf stars")
 
-<<<<<<< HEAD
-=======
         mag = -2.5*numpy.log10(flux[good])
->>>>>>> 79232cd0
         width = width[good]
         #
         # Look for the maximum in the size histogram, then search upwards for the minimum that separates
