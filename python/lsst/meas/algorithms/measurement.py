# 
# LSST Data Management System
# Copyright 2008, 2009, 2010, 2011 LSST Corporation.
# 
# This product includes software developed by the
# LSST Project (http://www.lsst.org/).
#
# This program is free software: you can redistribute it and/or modify
# it under the terms of the GNU General Public License as published by
# the Free Software Foundation, either version 3 of the License, or
# (at your option) any later version.
# 
# This program is distributed in the hope that it will be useful,
# but WITHOUT ANY WARRANTY; without even the implied warranty of
# MERCHANTABILITY or FITNESS FOR A PARTICULAR PURPOSE.  See the
# GNU General Public License for more details.
# 
# You should have received a copy of the LSST License Statement and 
# the GNU General Public License along with this program.  If not, 
# see <http://www.lsstcorp.org/LegalNotices/>.
#
import math
import numpy

import lsst.pex.config as pexConfig
import lsst.afw.table as afwTable
import lsst.pipe.base as pipeBase
import lsst.afw.display.ds9 as ds9
import lsst.afw.math as afwMath
import lsst.afw.image as afwImage
import lsst.afw.detection as afwDet

from . import algorithmsLib
from .algorithmRegistry import *

__all__ = "SourceSlotConfig", "SourceMeasurementConfig", "SourceMeasurementTask"

class SourceSlotConfig(pexConf.Config):

    centroid = pexConf.Field(dtype=str, default="centroid.sdss", optional=True,
                             doc="the name of the centroiding algorithm used to set source x,y")
    shape = pexConf.Field(dtype=str, default="shape.sdss", optional=True,
                          doc="the name of the algorithm used to set source moments parameters")
    apFlux = pexConf.Field(dtype=str, default="flux.sinc", optional=True,
                           doc="the name of the algorithm used to set the source aperture flux slot")
    modelFlux = pexConf.Field(dtype=str, default="flux.gaussian", optional=True,
                           doc="the name of the algorithm used to set the source model flux slot")
    psfFlux = pexConf.Field(dtype=str, default="flux.psf", optional=True,
                            doc="the name of the algorithm used to set the source psf flux slot")
    instFlux = pexConf.Field(dtype=str, default="flux.gaussian", optional=True,
                             doc="the name of the algorithm used to set the source inst flux slot")

    def setupTable(self, table, prefix=None):
        """Convenience method to setup a table's slots according to the config definition.

        This is defined in the Config class to support use in unit tests without needing
        to construct a Task object.
        """
        if prefix is None: prefix = ""
        if self.centroid is not None: table.defineCentroid(prefix + self.centroid)
        if self.shape is not None: table.defineShape(prefix + self.shape)
        if self.apFlux is not None: table.defineApFlux(prefix + self.apFlux)
        if self.modelFlux is not None: table.defineModelFlux(prefix + self.modelFlux)
        if self.psfFlux is not None: table.definePsfFlux(prefix + self.psfFlux)
        if self.instFlux is not None: table.defineInstFlux(prefix + self.instFlux)

class SourceMeasurementConfig(pexConf.Config):
    """
    Configuration for SourceMeasurementTask.
    A configured instance of MeasureSources can be created using the
    makeMeasureSources method.
    """

    slots = pexConf.ConfigField(
        dtype = SourceSlotConfig,
        doc="Mapping from algorithms to special aliases in Source.\n"
        )

    algorithms = AlgorithmRegistry.all.makeField(
        multi=True,
        default=["flags.pixel",
                 "centroid.gaussian", "centroid.naive",
                 "shape.sdss",
                 "flux.gaussian", "flux.naive", "flux.psf", "flux.sinc",
                 "classification.extendedness",
                 "skycoord",
                 ],
        doc="Configuration and selection of measurement algorithms."
        )
    
    centroider = AlgorithmRegistry.filter(CentroidConfig).makeField(
        multi=False, default="centroid.sdss", optional=True,
        doc="Configuration for the initial centroid algorithm used to\n"\
            "feed center points to other algorithms.\n\n"\
            "Note that this is in addition to the centroider listed in\n"\
            "the 'algorithms' field; the same name should not appear in\n"\
            "both.\n\n"\
            "This field DOES NOT set which field name will be used to define\n"\
            "the alias for source.getX(), source.getY(), etc.\n"
        )

    apCorrFluxes = pexConf.ListField(
        dtype=str, optional=False, default=["flux.psf", "flux.gaussian"],
        doc="Fields to which we should apply the aperture correction.  Elements in this list"\
            "are silently ignored if they are not in the algorithms list, to make it unnecessary"\
            "to always keep them in sync."
        )
    doApplyApCorr = pexConf.Field(dtype=bool, default=True, optional=False, doc="Apply aperture correction?")

    # We might want to make this default to True once we have battle-tested it
    doRemoveOtherSources = pexConf.Field(dtype=bool, default=False, optional=False,
                                         doc='When measuring, replace other detected footprints with noise?')

    noiseSource = pexConf.ChoiceField(doc='If "doRemoveOtherSources" is set, how do choose the mean and variance of the Gaussian noise we generate?',
                                      dtype=str, allowed={
                                          'measure': 'Measure clipped mean and variance from the whole image',
                                          'meta': 'Mean = 0, variance = the "BGMEAN" metadata entry',
                                          'variance': "Mean = 0, variance = the image's variance",
                                          },
                                      default='measure',
                                      optional=False)

    noiseOffset = pexConf.Field(dtype=float, optional=False, default=0.,
                                doc='If "doRemoveOtherSources" is set, add this value to the noise.')

    prefix = pexConf.Field(dtype=str, optional=True, default=None, doc="prefix for all measurement fields")

    def setDefaults(self):
        self.slots.centroid = self.centroider.name
        self.slots.shape = "shape.sdss"
        self.slots.psfFlux = "flux.psf"
        self.slots.apFlux = "flux.naive"
        self.slots.modelFlux = "flux.gaussian"
        self.slots.instFlux = "flux.gaussian"

    def validate(self):
        pexConf.Config.validate(self)
        if self.centroider.name in self.algorithms.names:
            raise ValueError("The algorithm in the 'centroider' field must not also appear in the "\
                                 "'algorithms' field.")
        if self.slots.centroid is not None and (self.slots.centroid not in self.algorithms.names
                                                and self.slots.centroid != self.centroider.name):
            raise ValueError("source centroid slot algorithm '%s' is not being run." % self.slots.astrom)
        if self.slots.shape is not None and self.slots.shape not in self.algorithms.names:
            raise ValueError("source shape slot algorithm '%s' is not being run." % self.slots.shape)
        for slot in (self.slots.psfFlux, self.slots.apFlux, self.slots.modelFlux, self.slots.instFlux):
            if slot is not None and slot not in self.algorithms.names:
                raise ValueError("source flux slot algorithm '%s' is not being run." % slot)

    def makeMeasureSources(self, schema, metadata=None):
        """ Convenience method to make a MeasureSources instance and
        fill it with the configured algorithms.

        This is defined in the Config class to support use in unit tests without needing
        to construct a Task object.
        """
        builder = algorithmsLib.MeasureSourcesBuilder(self.prefix if self.prefix is not None else "")
        if self.centroider is not None:
            builder.setCentroider(self.centroider.apply())
        builder.addAlgorithms(self.algorithms.apply())
        return builder.build(schema, metadata)

class SourceMeasurementTask(pipeBase.Task):
    """Measure the properties of sources on a single exposure.

    This task has no return value; it only modifies the SourceCatalog in-place.
    """
    ConfigClass = SourceMeasurementConfig
    _DefaultName = "sourceMeasurement"

    def __init__(self, schema, algMetadata=None, **kwds):
        """Create the task, adding necessary fields to the given schema.

        @param[in,out] schema        Schema object for measurement fields; will be modified in-place.
        @param[in,out] algMetadata   Passed to MeasureSources object to be filled with initialization
                                     metadata by algorithms (e.g. radii for aperture photometry).
        @param         **kwds        Passed to Task.__init__.
        """
        pipeBase.Task.__init__(self, **kwds)
        self.measurer = self.config.makeMeasureSources(schema, algMetadata)
        if self.config.doApplyApCorr:
            self.fluxKeys = [(schema.find(f).key, schema.find(f + ".err").key)
                             for f in self.config.apCorrFluxes if f in self.config.algorithms.names]
            self.corrKey = schema.addField("aperturecorrection", type=float,
                                           doc="aperture correction factor applied to fluxes")
            self.corrErrKey = schema.addField("aperturecorrection.err", type=float,
                                              doc="aperture correction uncertainty")
        else:
            self.corrKey = None
            self.corrErrKey = None

    @pipeBase.timeMethod
<<<<<<< HEAD
    def run(self, exposure, sources, apCorr=None, noiseImage=None,
            noiseMeanVar=None):
        """Run measure() and applyApCorr().

        @param[in]     exposure Exposure to process
        @param[in,out] sources  SourceCatalog containing sources detected on this exposure.
        @param[in]     apCorr   ApertureCorrection object to apply.
        @param[in]     noiseImage   (passed to measure(); see there for documentation)
        @param[in]     noiseMeanVar (passed to measure(); see there for documentation)
=======
    def run(self, exposure, sources, apCorr=None, references=None, refWcs=None):
        """Run measure() and applyApCorr().

        @param[in]     exposure   Exposure to process
        @param[in,out] sources    SourceCatalog containing sources detected on this exposure.
        @param[in]     apCorr     ApertureCorrection object to apply.
        @param[in]     references SourceCatalog containing reference sources detected on reference exposure.
        @param[in]     refWcs     Wcs for the reference exposure.
>>>>>>> 9e089569

        @return None

        The aperture correction is only applied if config.doApplyApCorr is True and the apCorr
        argument is not None.
        """
<<<<<<< HEAD
        self.measure(exposure, sources, noiseImage=noiseImage, noiseMeanVar=noiseMeanVar)
=======
        self.measure(exposure, sources, references=references, refWcs=refWcs)
>>>>>>> 9e089569
        if self.config.doApplyApCorr and apCorr:
            self.applyApCorr(sources, apCorr)

    def preMeasureHook(self, exposure, sources):
        '''A hook, for debugging purposes, that is called at the start of the
        measure() method.'''

        # pipe_base's Task provides self._display.
        if self._display:
            frame = 0
            ds9.mtv(exposure, title="input", frame=frame)
            ds9.cmdBuffer.pushSize()

    def postMeasureHook(self, exposure, sources):
        '''A hook, for debugging purposes, that is called at the end of the
        measure() method.'''
        if self._display:
            ds9.cmdBuffer.popSize()

    def preSingleMeasureHook(self, exposure, sources, i):
        '''A hook, for debugging purposes, that is called immediately before
        the measurement algorithms for each source.

        Note that this will also be called with i=-1 just before entering the
        loop over measuring sources.'''
        pass

    def postSingleMeasureHook(self, exposure, sources, i):
        '''A hook, for debugging purposes, that is called immediately after
        the measurement algorithms.'''
        self.postSingleMeasurementDisplay(exposure, sources[i])

    def postSingleMeasurementDisplay(self, exposure, source):
        if self._display:
            if self._display > 1:
                ds9.dot(str(source.getId()), source.getX() + 2, source.getY(),
                        size=3, ctype=ds9.RED)
                cov = source.getCentroidErr()
                ds9.dot(("@:%.1f,%.1f,%1f" % (cov[0,0], cov[0,1], cov[0,0])),
                        source.getX(), source.getY(), size=3, ctype=ds9.RED)
                symb = "%d" % source.getId()
            else:
                symb = "+"
                ds9.dot(symb, source.getX(), source.getY(), size=3, ctype=ds9.RED)
            print source.getX(), source.getY(), source.getPsfFlux(), source.getModelFlux()
    
    @pipeBase.timeMethod
<<<<<<< HEAD
    def measure(self, exposure, sources,
                noiseImage=None, noiseMeanVar=None):
        """Measure sources on an exposure, with no aperture correction.

        @param[in]     exposure Exposure to process
        @param[in,out] sources  SourceCatalog containing sources detected on this exposure.
        @param[in]     noiseImage If 'config.doRemoveOtherSources = True', you can pass in
                       an Image containing noise.  This overrides the "config.noiseSource" setting.
        @param[in]     noiseMeanVar: if 'config.doRemoveOtherSources = True', you can specify
                       the mean and variance of the Gaussian noise that will be added, by passing
                       a tuple of (mean, variance) floats.  This overrides the "config.noiseSource"
                       setting (but is overridden by noiseImage).
                       
        @return None
        """
        self.preMeasureHook(exposure, sources)
                                                                                    
        self.log.info("Measuring %d sources" % len(sources))
        self.config.slots.setupTable(sources.table, prefix=self.config.prefix)

        # "noiseout": we will replace all the pixels within detected
        # Footprints with noise, and then add sources in one at a
        # time, measure them, then replace with noise again.  The idea
        # is that measurement algorithms might look outside the
        # Footprint, and we don't want other sources to interfere with
        # the measurements.  The faint wings of sources are still
        # there, but that's life.
        noiseout = self.config.doRemoveOtherSources
        if noiseout:
            # We need the source table to be sorted by ID to do the parent lookups
            # (sources.find() below)
            if not sources.isSorted():
                sources.sort()
            mi = exposure.getMaskedImage()
            im = mi.getImage()
            mask = mi.getMask()

            # Add Mask planes for THISDET and OTHERDET
            removeplanes = []
            bitmasks = []
            for maskname in ['THISDET', 'OTHERDET']:
                try:
                    # does it already exist?
                    plane = mask.getMaskPlane(maskname)
                    self.log.logdebug('Mask plane "%s" already existed' % maskname)
                except:
                    # if not, add it; we should delete it when done.
                    plane = mask.addMaskPlane(maskname)
                    removeplanes.append(maskname)
                mask.clearMaskPlane(plane)
                bitmask = mask.getPlaneBitMask(maskname)
                bitmasks.append(bitmask)
                self.log.logdebug('Mask plane "%s": plane %i, bitmask %i = 0x%x' %
                                  (maskname, plane, bitmask, bitmask))
            thisbitmask,otherbitmask = bitmasks
            del bitmasks

            # Start by creating HeavyFootprints for each source.
            #
            # The "getParent()" checks are here because top-level
            # sources (ie, those with no parents) are not supposed to
            # have HeavyFootprints, but child sources (ie, those that
            # have been deblended) should have HeavyFootprints
            # already.
            heavies = []
            for source in sources:
                fp = source.getFootprint()
                if source.getParent():
                    # this source has been deblended; "fp" should
                    # already be a HeavyFootprint.
                    # Swig downcasts it to Footprint, so we have to re-cast.
                    heavies.append(afwDet.cast_HeavyFootprintF(fp))
=======
    def measure(self, exposure, sources, references=None, refWcs=None):
        """Measure sources on an exposure, with no aperture correction.

        @param[in]     exposure   Exposure to process
        @param[in,out] sources    SourceCatalog containing sources detected on this exposure.
        @param[in]     references SourceCatalog containing reference sources detected on reference exposure.
        @param[in]     refWcs     Wcs for the reference exposure.
        @return None
        """

        try:
            import lsstDebug
            
            display = lsstDebug.Info(__name__).display
        except ImportError, e:
            try:
                display
            except NameError:
                display = False
                
        if display:
            frame = 0
            ds9.mtv(exposure, title="input", frame=frame)
            ds9.cmdBuffer.pushSize()

        if references is None:
            references = [None] * len(sources)
        if len(sources) != len(references):
            raise RuntimeError("Number of sources (%d) and references (%d) don't match" %
                               (len(sources), len(references)))

        self.log.log(self.log.INFO, "Measuring %d sources" % len(sources))
        self.config.slots.setupTable(sources.table, prefix=self.config.prefix)
        for source, ref in zip(sources, references):
            if ref is None:
                self.measurer.apply(source, exposure)
            else:
                self.measurer.apply(source, exposure, ref, refWcs)
            if display:
                if display > 1:
                    ds9.dot(str(source.getId()), source.getX() + 2, source.getY(), size=3, ctype=ds9.RED)
                    cov = source.getCentroidErr()
                    ds9.dot(("@:%.1f,%.1f,%1f" % (cov[0,0], cov[0,1], cov[0,0])),
                            source.getX(), source.getY(), size=3, ctype=ds9.RED)
                    
                    symb = "%d" % source.getId()
>>>>>>> 9e089569
                else:
                    # top-level source: copy pixels from the input
                    # image.
                    ### FIXME: the heavy footprint includes the mask
                    ### and variance planes, which we shouldn't need
                    ### (I don't think we ever want to modify them in
                    ### the input image).  Copying them around is
                    ### wasteful.
                    heavy = afwDet.makeHeavyFootprint(fp, mi)
                    heavies.append(heavy)

            # We now create a noise HeavyFootprint for each top-level Source.
            # We'll put the noisy footprints in a map from id -> HeavyFootprint:
            heavyNoise = {}
            noisegen = self.getNoiseGenerator(exposure, noiseImage, noiseMeanVar)
            self.log.logdebug('Using noise generator: %s' % (str(noisegen)))
            for source in sources:
                if source.getParent():
                    continue
                fp = source.getFootprint()
                heavy = noisegen.getHeavyFootprint(fp)
                heavyNoise[source.getId()] = heavy
                # Also insert the noisy footprint into the image now.
                # Notice that we're just inserting it into "im", ie,
                # the Image, not the MaskedImage.
                heavy.insert(im)
                # Also set the OTHERDET bit
                afwDet.setMaskFromFootprint(mask, fp, otherbitmask)
            # At this point the whole image should just look like noise.

        # Call the hook before we measure anything...
        self.preSingleMeasureHook(exposure, sources, -1)

        for i,source in enumerate(sources):
            if noiseout:
                # Copy this source's pixels into the image
                fp = heavies[i]
                fp.insert(im)
                afwDet.setMaskFromFootprint(mask, fp, thisbitmask)
                afwDet.clearMaskFromFootprint(mask, fp, otherbitmask)

            self.preSingleMeasureHook(exposure, sources, i)
            self.measurer.apply(source, exposure)
            self.postSingleMeasureHook(exposure, sources, i)

            if noiseout:
                # Replace this source's pixels by noise again.
                # Do this by finding the source's top-level ancestor
                ancestor = source
                j = 0
                while ancestor.getParent():
                    ancestor = sources.find(ancestor.getParent())
                    j += 1
                    if not ancestor or j == 100:
                        raise RuntimeError('Source hierarchy too deep, or (more likely) your Source table is botched.')
                # Re-insert the noise pixels
                fp = heavyNoise[ancestor.getId()]
                fp.insert(im)
                # Clear the THISDET mask plane.
                afwDet.clearMaskFromFootprint(mask, fp, thisbitmask)
                afwDet.setMaskFromFootprint(mask, fp, otherbitmask)

        if noiseout:
            # Put the exposure back the way it was (ie, replace all the top-level pixels)
            for source,heavy in zip(sources,heavies):
                if source.getParent():
                    continue
                heavy.insert(im)
            for maskname in removeplanes:
                mask.removeAndClearMaskPlane(maskname, True)

        self.postMeasureHook(exposure, sources)

    def getNoiseGenerator(self, exposure, noiseImage, noiseMeanVar):
        if noiseImage is not None:
            return ImageNoiseGenerator(noiseImage)
        if noiseMeanVar is not None:
            try:
                # Assume noiseMeanVar is an iterable of floats
                noiseMean,noiseVar = noiseMeanVar
                noiseMean = float(noiseMean)
                noiseVar = float(noiseVar)
                noiseStd = math.sqrt(noiseVar)
                self.log.logdebug('Using passed-in noise mean = %g, variance = %g -> stdev %g' %
                                  (noiseMean, noiseVar, noiseStd))
                return FixedGaussianNoiseGenerator(noiseMean, noiseStd)
            except:
                self.log.logdebug('Failed to cast passed-in noiseMeanVar to floats: %s' %
                                  (str(noiseMeanVar)))
        offset = self.config.noiseOffset
        noiseSource = self.config.noiseSource
        if noiseSource == 'meta':
            # check the exposure metadata
            meta = exposure.getMetadata()
            # this key name correspond to estimateBackground() in detection.py
            try:
                bgMean = meta.getAsDouble('BGMEAN')
                # We would have to adjust for GAIN if ip_isr didn't make it 1.0
                noiseStd = math.sqrt(bgMean)
                self.log.logdebug('Using noise variance = (BGMEAN = %g) from exposure metadata' %
                                  (bgMean))
                return FixedGaussianNoiseGenerator(offset, noiseStd)
            except:
                self.log.logdebug('Failed to get BGMEAN from exposure metadata')

        if noiseSource == 'variance':
            self.log.logdebug('Will draw noise according to the variance plane.')
            var = exposure.getMaskedImage().getVariance()
            return VariancePlaneNoiseGenerator(var, mean=offset)

        # Compute an image-wide clipped variance.
        im = exposure.getMaskedImage().getImage()
        s = afwMath.makeStatistics(im, afwMath.MEANCLIP | afwMath.STDEVCLIP)
        noiseMean = s.getValue(afwMath.MEANCLIP)
        noiseStd = s.getValue(afwMath.STDEVCLIP)
        self.log.logdebug("Measured from image: clipped mean = %g, stdev = %g" %
                          (noiseMean,noiseStd))
        return FixedGaussianNoiseGenerator(noiseMean + offset, noiseStd)

            
    @pipeBase.timeMethod
    def applyApCorr(self, sources, apCorr):
        import numpy
        self.log.log(self.log.INFO, "Applying aperture correction to %d sources" % len(sources))
        for source in sources:
            corr, corrErr = apCorr.computeAt(source.getX(), source.getY())
            for fluxKey, fluxErrKey in self.fluxKeys:
                flux = source.get(fluxKey)
                fluxErr = source.get(fluxErrKey)
                source.set(fluxKey, flux * corr)
                source.set(fluxErrKey, (fluxErr**2 * corr**2 + flux**2 * corrErr**2)**0.5)
            source.set(self.corrKey, corr)
            source.set(self.corrErrKey, corrErr)


class NoiseGenerator(object):
    '''
    Base class for noise generators used by the "doRemoveOtherSources" routine:
    these produce HeavyFootprints filled with noise generated in various ways.

    This is an abstract base class.
    '''
    def getHeavyFootprint(self, fp):
        bb = fp.getBBox()
        mim = self.getMaskedImage(bb)
        return afwDet.makeHeavyFootprint(fp, mim)
    def getMaskedImage(self, bb):
        im = self.getImage(bb)
        return afwImage.MaskedImageF(im)
    def getImage(self, bb):
        return None

class ImageNoiseGenerator(NoiseGenerator):
    '''
    "Generates" noise by cutting out a subimage from a user-supplied noise Image.
    '''
    def __init__(self, img):
        '''
        img: an afwImage.ImageF
        '''
        self.mim = afwImage.MaskedImageF(img)
    def getMaskedImage(self, bb):
        return self.mim

class GaussianNoiseGenerator(NoiseGenerator):
    '''
    Generates noise using the afwMath.Random() and afwMath.randomGaussianImage() routines.

    This is an abstract base class.
    '''
    def __init__(self, rand=None):
        if rand is None:
            rand = afwMath.Random()
        self.rand = rand
    def getRandomImage(self, bb):
        # Create an Image and fill it with Gaussian noise.
        rim = afwImage.ImageF(bb.getWidth(), bb.getHeight())
        rim.setXY0(bb.getMinX(), bb.getMinY())
        afwMath.randomGaussianImage(rim, self.rand)
        return rim

class FixedGaussianNoiseGenerator(GaussianNoiseGenerator):
    '''
    Generates Gaussian noise with a fixed mean and standard deviation.
    '''
    def __init__(self, mean, std, rand=None):
        super(FixedGaussianNoiseGenerator, self).__init__(rand=rand)
        self.mean = mean
        self.std = std
    def __str__(self):
        return 'FixedGaussianNoiseGenerator: mean=%g, std=%g' % (self.mean, self.std)
    def getImage(self, bb):
        rim = self.getRandomImage(bb)
        rim *= self.std
        rim += self.mean
        return rim

class VariancePlaneNoiseGenerator(GaussianNoiseGenerator):
    '''
    Generates Gaussian noise whose variance matches that of the variance plane of the image.
    '''
    def __init__(self, var, mean=None, rand=None):
        '''
        var: an afwImage.ImageF; the variance plane.
        mean: floating-point or afwImage.Image
        '''
        super(VariancePlaneNoiseGenerator, self).__init__(rand=rand)
        self.var = var
        if mean is not None and mean == 0.:
            mean = None
        self.mean = mean
    def __str__(self):
        return 'VariancePlaneNoiseGenerator: mean=' + str(self.mean)
    def getImage(self, bb):
        rim = self.getRandomImage(bb)
        # Use the image's variance plane to scale the noise.
        stdev = afwImage.ImageF(self.var, bb, afwImage.LOCAL, True)
        stdev.sqrt()
        rim *= stdev
        if self.mean is not None:
            rim += self.mean
        return rim
<|MERGE_RESOLUTION|>--- conflicted
+++ resolved
@@ -190,9 +190,8 @@
             self.corrErrKey = None
 
     @pipeBase.timeMethod
-<<<<<<< HEAD
     def run(self, exposure, sources, apCorr=None, noiseImage=None,
-            noiseMeanVar=None):
+            noiseMeanVar=None, references=None, refWcs=None):
         """Run measure() and applyApCorr().
 
         @param[in]     exposure Exposure to process
@@ -200,27 +199,15 @@
         @param[in]     apCorr   ApertureCorrection object to apply.
         @param[in]     noiseImage   (passed to measure(); see there for documentation)
         @param[in]     noiseMeanVar (passed to measure(); see there for documentation)
-=======
-    def run(self, exposure, sources, apCorr=None, references=None, refWcs=None):
-        """Run measure() and applyApCorr().
-
-        @param[in]     exposure   Exposure to process
-        @param[in,out] sources    SourceCatalog containing sources detected on this exposure.
-        @param[in]     apCorr     ApertureCorrection object to apply.
         @param[in]     references SourceCatalog containing reference sources detected on reference exposure.
         @param[in]     refWcs     Wcs for the reference exposure.
->>>>>>> 9e089569
-
         @return None
 
         The aperture correction is only applied if config.doApplyApCorr is True and the apCorr
         argument is not None.
         """
-<<<<<<< HEAD
-        self.measure(exposure, sources, noiseImage=noiseImage, noiseMeanVar=noiseMeanVar)
-=======
-        self.measure(exposure, sources, references=references, refWcs=refWcs)
->>>>>>> 9e089569
+        self.measure(exposure, sources, noiseImage=noiseImage, noiseMeanVar=noiseMeanVar,
+                     references=references, refWcs=refWcs)
         if self.config.doApplyApCorr and apCorr:
             self.applyApCorr(sources, apCorr)
 
@@ -268,9 +255,7 @@
             print source.getX(), source.getY(), source.getPsfFlux(), source.getModelFlux()
     
     @pipeBase.timeMethod
-<<<<<<< HEAD
-    def measure(self, exposure, sources,
-                noiseImage=None, noiseMeanVar=None):
+    def measure(self, exposure, sources, noiseImage=None, noiseMeanVar=None, references=None, refWcs=None):
         """Measure sources on an exposure, with no aperture correction.
 
         @param[in]     exposure Exposure to process
@@ -281,9 +266,32 @@
                        the mean and variance of the Gaussian noise that will be added, by passing
                        a tuple of (mean, variance) floats.  This overrides the "config.noiseSource"
                        setting (but is overridden by noiseImage).
-                       
+        @param[in]     references SourceCatalog containing reference sources detected on reference exposure.
+        @param[in]     refWcs     Wcs for the reference exposure.
         @return None
         """
+
+        try:
+            import lsstDebug
+            
+            display = lsstDebug.Info(__name__).display
+        except ImportError, e:
+            try:
+                display
+            except NameError:
+                display = False
+                
+        if display:
+            frame = 0
+            ds9.mtv(exposure, title="input", frame=frame)
+            ds9.cmdBuffer.pushSize()
+
+        if references is None:
+            references = [None] * len(sources)
+        if len(sources) != len(references):
+            raise RuntimeError("Number of sources (%d) and references (%d) don't match" %
+                               (len(sources), len(references)))
+
         self.preMeasureHook(exposure, sources)
                                                                                     
         self.log.info("Measuring %d sources" % len(sources))
@@ -341,54 +349,6 @@
                     # already be a HeavyFootprint.
                     # Swig downcasts it to Footprint, so we have to re-cast.
                     heavies.append(afwDet.cast_HeavyFootprintF(fp))
-=======
-    def measure(self, exposure, sources, references=None, refWcs=None):
-        """Measure sources on an exposure, with no aperture correction.
-
-        @param[in]     exposure   Exposure to process
-        @param[in,out] sources    SourceCatalog containing sources detected on this exposure.
-        @param[in]     references SourceCatalog containing reference sources detected on reference exposure.
-        @param[in]     refWcs     Wcs for the reference exposure.
-        @return None
-        """
-
-        try:
-            import lsstDebug
-            
-            display = lsstDebug.Info(__name__).display
-        except ImportError, e:
-            try:
-                display
-            except NameError:
-                display = False
-                
-        if display:
-            frame = 0
-            ds9.mtv(exposure, title="input", frame=frame)
-            ds9.cmdBuffer.pushSize()
-
-        if references is None:
-            references = [None] * len(sources)
-        if len(sources) != len(references):
-            raise RuntimeError("Number of sources (%d) and references (%d) don't match" %
-                               (len(sources), len(references)))
-
-        self.log.log(self.log.INFO, "Measuring %d sources" % len(sources))
-        self.config.slots.setupTable(sources.table, prefix=self.config.prefix)
-        for source, ref in zip(sources, references):
-            if ref is None:
-                self.measurer.apply(source, exposure)
-            else:
-                self.measurer.apply(source, exposure, ref, refWcs)
-            if display:
-                if display > 1:
-                    ds9.dot(str(source.getId()), source.getX() + 2, source.getY(), size=3, ctype=ds9.RED)
-                    cov = source.getCentroidErr()
-                    ds9.dot(("@:%.1f,%.1f,%1f" % (cov[0,0], cov[0,1], cov[0,0])),
-                            source.getX(), source.getY(), size=3, ctype=ds9.RED)
-                    
-                    symb = "%d" % source.getId()
->>>>>>> 9e089569
                 else:
                     # top-level source: copy pixels from the input
                     # image.
@@ -422,7 +382,7 @@
         # Call the hook before we measure anything...
         self.preSingleMeasureHook(exposure, sources, -1)
 
-        for i,source in enumerate(sources):
+        for i, (source, ref) in enumerate(zip(sources, references)):
             if noiseout:
                 # Copy this source's pixels into the image
                 fp = heavies[i]
@@ -431,7 +391,21 @@
                 afwDet.clearMaskFromFootprint(mask, fp, otherbitmask)
 
             self.preSingleMeasureHook(exposure, sources, i)
-            self.measurer.apply(source, exposure)
+
+            # Make the measurement
+            if ref is None:
+                self.measurer.apply(source, exposure)
+            else:
+                self.measurer.apply(source, exposure, ref, refWcs)
+            if display:
+                if display > 1:
+                    ds9.dot(str(source.getId()), source.getX() + 2, source.getY(), size=3, ctype=ds9.RED)
+                    cov = source.getCentroidErr()
+                    ds9.dot(("@:%.1f,%.1f,%1f" % (cov[0,0], cov[0,1], cov[0,0])),
+                            source.getX(), source.getY(), size=3, ctype=ds9.RED)
+                    
+                    symb = "%d" % source.getId()
+
             self.postSingleMeasureHook(exposure, sources, i)
 
             if noiseout:
