 
# LSST Data Management System
# Copyright 2008, 2009, 2010, 2011 LSST Corporation.
# 
# This product includes software developed by the
# LSST Project (http://www.lsst.org/).
#
# This program is free software: you can redistribute it and/or modify
# it under the terms of the GNU General Public License as published by
# the Free Software Foundation, either version 3 of the License, or
# (at your option) any later version.
# 
# This program is distributed in the hope that it will be useful,
# but WITHOUT ANY WARRANTY; without even the implied warranty of
# MERCHANTABILITY or FITNESS FOR A PARTICULAR PURPOSE.  See the
# GNU General Public License for more details.
# 
# You should have received a copy of the LSST License Statement and 
# the GNU General Public License along with this program.  If not, 
# see <http://www.lsstcorp.org/LegalNotices/>.
#
import numpy

import lsstDebug
import lsst.pex.logging as pexLogging 

import lsst.pex.config as pexConfig
import lsst.afw.math as afwMath
import lsst.afw.table as afwTable
import lsst.afw.image as afwImage
import lsst.afw.geom as afwGeom
import lsst.afw.detection as afwDet
import lsst.pipe.base as pipeBase

from . import algorithmsLib

__all__ = ("SourceDetectionConfig", "SourceDetectionTask", "getBackground",
           "estimateBackground", "BackgroundConfig", "addExposures")

import lsst.daf.persistence as dafPersist
import lsst.pex.config as pexConfig
import lsst.afw.detection as afwDet
import lsst.afw.display.ds9 as ds9
import lsst.afw.geom as afwGeom
import lsst.afw.image as afwImage
import lsst.afw.math as afwMath

class BackgroundConfig(pexConfig.Config):
    statisticsProperty = pexConfig.ChoiceField(
        doc="type of statistic to use for grid points",
        dtype=str, default="MEANCLIP",
        allowed={
            "MEANCLIP": "clipped mean",
            "MEAN": "unclipped mean",
            "MEDIAN": "median",
            }
        )
    undersampleStyle = pexConfig.ChoiceField(
        doc="behaviour if there are too few points in grid for requested interpolation style",
        dtype=str, default="REDUCE_INTERP_ORDER",
        allowed={
            "THROW_EXCEPTION": "throw an exception if there are too few points",
            "REDUCE_INTERP_ORDER": "use an interpolation style with a lower order.",
            "INCREASE_NXNYSAMPLE": "Increase the number of samples used to make the interpolation grid.",
            }
        )
    binSize = pexConfig.RangeField(
        doc="how large a region of the sky should be used for each background point",
        dtype=int, default=256, min=10
        )
    algorithm = pexConfig.ChoiceField(
        doc="how to interpolate the background values. This maps to an enum; see afw::math::Background",
        dtype=str, default="NATURAL_SPLINE", optional=True,
        allowed={
            "CONSTANT" : "Use a single constant value",
            "LINEAR" : "Use linear interpolation",
            "NATURAL_SPLINE" : "cubic spline with zero second derivative at endpoints",
            "AKIMA_SPLINE": "higher-level nonlinear spline that is more robust to outliers",
            "NONE": "No background estimation is to be attempted",
            }
        )
    ignoredPixelMask = pexConfig.ListField(
        doc="Names of mask planes to ignore while estimating the background",
        dtype=str, default = ["EDGE", "DETECTED", "DETECTED_NEGATIVE"],
        itemCheck = lambda x: x in afwImage.MaskU().getMaskPlaneDict().keys(),
        )
    isNanSafe = pexConfig.Field(
        doc="Ignore NaNs when estimating the background",
        dtype=bool, default=False,
    )

    def validate(self):
        pexConfig.Config.validate(self)
        # Allow None to be used as an equivalent for "NONE", even though C++ expects the latter.
        if self.algorithm is None:
            self.algorithm = "NONE"

class SourceDetectionConfig(pexConfig.Config):
    minPixels = pexConfig.RangeField(
        doc="detected sources with fewer than the specified number of pixels will be ignored",
        dtype=int, optional=False, default=1, min=0,
    )
    isotropicGrow = pexConfig.Field(
        doc="Pixels should be grown as isotropically as possible (slower)",
        dtype=bool, optional=False, default=False,
    )
    nSigmaToGrow = pexConfig.Field(
        doc="Grow detections by nSigmaToGrow * sigma; if 0 then do not grow",
        dtype=float, default=2.4, # 2.4 pixels/sigma is roughly one pixel/FWHM
    )
    returnOriginalFootprints = pexConfig.Field(
        doc="Grow detections to set the image mask bits, but return the original (not-grown) footprints",
        dtype=bool, optional=False, default=True    # TODO: set default to False once we have a deblender; ticket #2138
    )
    thresholdValue = pexConfig.RangeField(
        doc="Threshold for footprints",
        dtype=float, optional=False, default=5.0, min=0.0,
    )
    includeThresholdMultiplier = pexConfig.RangeField(
        doc="Include threshold relative to thresholdValue",
        dtype=float, default=1.0, min=0.0,
        )        
    thresholdType = pexConfig.ChoiceField(
        doc="specifies the desired flavor of Threshold",
        dtype=str, optional=False, default="stdev",
        allowed={
            "variance": "threshold applied to image variance",
            "stdev": "threshold applied to image std deviation",
            "value": "threshold applied to image value",
            "pixel_stdev": "threshold applied to per-pixel std deviation",
        }
    )
    thresholdPolarity = pexConfig.ChoiceField(
        doc="specifies whether to detect positive, or negative sources, or both",
        dtype=str, optional=False, default="positive",
        allowed={
            "positive": "detect only positive sources",
            "negative": "detect only negative sources",
            "both": "detect both positive and negative sources",
        }
    )
    adjustBackground = pexConfig.Field(
        dtype = float,
        doc = "Fiddle factor to add to the background; debugging only",
        default = 0.0,
    )
    reEstimateBackground = pexConfig.Field(
        dtype = bool,
        doc = "Estimate the background again after final source detection?",
        default = True, optional=False,
    )
    background = pexConfig.ConfigField(
        dtype=BackgroundConfig,
        doc="Background re-estimation configuration"
        )

class SourceDetectionTask(pipeBase.Task):
    """
    Detect positive and negative sources on an exposure and return a new SourceCatalog.
    """
    ConfigClass = SourceDetectionConfig
    _DefaultName = "sourceDetection"

    def __init__(self, schema=None, **kwds):
        """Create the detection task.  Most arguments are simply passed onto pipe_base.Task.

        If schema is not None, it will be used to register a 'flags.negative' flag field
        that will be set for negative detections.
        """
        pipeBase.Task.__init__(self, **kwds)
        if schema is not None:
            self.negativeFlagKey = schema.addField(
                "flags.negative", type="Flag",
                doc="set if source was detected as significantly negative"
                )
        else:
            if self.config.thresholdPolarity == "both":
                self.log.log(self.log.WARN, "Detection polarity set to 'both', but no flag will be "\
                             "set to distinguish between positive and negative detections")
            self.negativeFlagKey = None

    @pipeBase.timeMethod
    def makeSourceCatalog(self, table, exposure, doSmooth=True, sigma=None, clearMask=True):
        """Run source detection and create a SourceCatalog.

        To avoid dealing with sources and tables, use detectFootprints() to just get the FootprintSets.

        @param table    lsst.afw.table.SourceTable object that will be used to created the SourceCatalog.
        @param exposure Exposure to process; DETECTED mask plane will be set in-place.
        @param doSmooth if True, smooth the image before detection using a Gaussian of width sigma
        @param sigma    sigma of PSF (pixels); used for smoothing and to grow detections;
            if None then measure the sigma of the PSF of the exposure
        @param clearMask Clear DETECTED{,_NEGATIVE} planes before running detection
        
        @return a Struct with:
          sources -- an lsst.afw.table.SourceCatalog object
          fpSets --- Struct returned by detectFootprints
        
        @raise pipe_base TaskError if sigma=None, doSmooth=True and the exposure has no PSF
        """
        if self.negativeFlagKey is not None and self.negativeFlagKey not in table.getSchema():
            raise ValueError("Table has incorrect Schema")
        fpSets = self.detectFootprints(exposure=exposure, doSmooth=doSmooth, sigma=sigma,
                                       clearMask=clearMask)
        sources = afwTable.SourceCatalog(table)
        table.preallocate(fpSets.numPos + fpSets.numNeg) # not required, but nice
        if fpSets.negative:
            fpSets.negative.makeSources(sources)
            if self.negativeFlagKey:
                for record in sources:
                    record.set(self.negativeFlagKey, True)
        if fpSets.positive:
            fpSets.positive.makeSources(sources)
        return pipeBase.Struct(
            sources = sources,
            fpSets = fpSets
            )

    @pipeBase.timeMethod
    def detectFootprints(self, exposure, doSmooth=True, sigma=None, clearMask=True):
        """Detect footprints.

        @param exposure Exposure to process; DETECTED{,_NEGATIVE} mask plane will be set in-place.
        @param doSmooth if True, smooth the image before detection using a Gaussian of width sigma
        @param sigma    sigma of PSF (pixels); used for smoothing and to grow detections;
            if None then measure the sigma of the PSF of the exposure
        @param clearMask Clear both DETECTED and DETECTED_NEGATIVE planes before running detection

        @return a lsst.pipe.base.Struct with fields:
        - positive: lsst.afw.detection.FootprintSet with positive polarity footprints (may be None)
        - negative: lsst.afw.detection.FootprintSet with negative polarity footprints (may be None)
        - numPos: number of footprints in positive or 0 if detection polarity was negative
        - numNeg: number of footprints in negative or 0 if detection polarity was positive
        - background: re-estimated background.  None if reEstimateBackground==False
        
        @raise pipe_base TaskError if sigma=None and the exposure has no PSF
        """
        try:
            import lsstDebug
            display = lsstDebug.Info(__name__).display
        except ImportError, e:
            try:
                display
            except NameError:
                display = False

        if exposure is None:
            raise RuntimeException("No exposure for detection")

        maskedImage = exposure.getMaskedImage()
        region = maskedImage.getBBox(afwImage.PARENT)

        if clearMask:
            mask = maskedImage.getMask()
            mask &= ~(mask.getPlaneBitMask("DETECTED") | mask.getPlaneBitMask("DETECTED_NEGATIVE"))
            del mask

        if sigma is None:
            psf = exposure.getPsf()
            if psf is None:
                raise pipeBase.TaskError("exposure has no PSF; must specify sigma")
            shape = psf.computeShape()
            sigma = shape.getDeterminantRadius()
<<<<<<< HEAD
            if not numpy.isfinite(sigma):
                raise RuntimeError("Non-finite PSF width: %f" % sigma)
=======
>>>>>>> cf6d8793

        self.metadata.set("sigma", sigma)
        self.metadata.set("doSmooth", doSmooth)
        
        if not doSmooth:
            convolvedImage = maskedImage.Factory(maskedImage)
            middle = convolvedImage
        else:
            # smooth using a Gaussian (which is separate, hence fast) of width sigma
            # make a SingleGaussian (separable) kernel with the 'sigma'
            psf = exposure.getPsf()
            kWidth = (int(sigma * 7 + 0.5) / 2) * 2 + 1 # make sure it is odd
            self.metadata.set("smoothingKernelWidth", kWidth)
            gaussFunc = afwMath.GaussianFunction1D(sigma)
            gaussKernel = afwMath.SeparableKernel(kWidth, kWidth, gaussFunc, gaussFunc)

            convolvedImage = maskedImage.Factory(maskedImage.getBBox(afwImage.PARENT))

            afwMath.convolve(convolvedImage, maskedImage, gaussKernel, afwMath.ConvolutionControl())
            #
            # Only search psf-smooth part of frame
            #
            goodBBox = gaussKernel.shrinkBBox(convolvedImage.getBBox(afwImage.PARENT))
            middle = convolvedImage.Factory(convolvedImage, goodBBox, afwImage.PARENT, False)
            #
            # Mark the parts of the image outside goodBBox as EDGE
            #
            self.setEdgeBits(maskedImage, goodBBox, maskedImage.getMask().getPlaneBitMask("EDGE"))

        fpSets = pipeBase.Struct(positive=None, negative=None)

        if self.config.thresholdPolarity != "negative":
            fpSets.positive = self.thresholdImage(middle, "positive")
        if self.config.reEstimateBackground or self.config.thresholdPolarity != "positive":
            fpSets.negative = self.thresholdImage(middle, "negative")

        for polarity, maskName in (("positive", "DETECTED"), ("negative", "DETECTED_NEGATIVE")):
            fpSet = getattr(fpSets, polarity)
            if fpSet is None:
                continue
            fpSet.setRegion(region)
            if self.config.nSigmaToGrow > 0:
                nGrow = int((self.config.nSigmaToGrow * sigma) + 0.5)
                self.metadata.set("nGrow", nGrow)
                fpSet = afwDet.FootprintSet(fpSet, nGrow, False)
            fpSet.setMask(maskedImage.getMask(), maskName)
            if not self.config.returnOriginalFootprints:
                setattr(fpSets, polarity, fpSet)

        fpSets.numPos = len(fpSets.positive.getFootprints()) if fpSets.positive is not None else 0
        fpSets.numNeg = len(fpSets.negative.getFootprints()) if fpSets.negative is not None else 0

        if self.config.thresholdPolarity != "negative":
            self.log.log(self.log.INFO, "Detected %d positive sources to %g sigma." %
                         (fpSets.numPos, self.config.thresholdValue))

        fpSets.background = None
        if self.config.reEstimateBackground:
            mi = exposure.getMaskedImage()
            bkgd = getBackground(mi, self.config.background)

            if self.config.adjustBackground:
                self.log.log(self.log.WARN, "Fiddling the background by %g" % self.config.adjustBackground)

                bkgd += self.config.adjustBackground
            fpSets.background = bkgd
            self.log.log(self.log.INFO, "Resubtracting the background after object detection")
            mi -= bkgd.getImageF()
            del mi

        if self.config.thresholdPolarity == "positive":
            if self.config.reEstimateBackground:
                mask = maskedImage.getMask()
                mask &= ~mask.getPlaneBitMask("DETECTED_NEGATIVE")
                del mask
            fpSets.negative = None
        else:
            self.log.log(self.log.INFO, "Detected %d negative sources to %g %s" %
                         (fpSets.numNeg, self.config.thresholdValue,
                          ("DN" if self.config.thresholdType == "value" else "sigma")))

        if display:
            ds9.mtv(exposure, frame=0, title="detection")

            if convolvedImage and display and display > 1:
                ds9.mtv(convolvedImage, frame=1, title="PSF smoothed")

            if middle and display and display > 1:
                ds9.mtv(middle, frame=2, title="middle")

        return fpSets

    def thresholdImage(self, image, thresholdParity, maskName="DETECTED"):
        """Threshold the convolved image, returning a FootprintSet.
        Helper function for detect().

        @param image The (optionally convolved) MaskedImage to threshold
        @param thresholdParity Parity of threshold
        @param maskName Name of mask to set

        @return FootprintSet
        """
        parity = False if thresholdParity == "negative" else True
        threshold = afwDet.createThreshold(self.config.thresholdValue, self.config.thresholdType, parity)
        threshold.setIncludeMultiplier(self.config.includeThresholdMultiplier)
        fpSet = afwDet.FootprintSet(image, threshold, maskName, self.config.minPixels)
        return fpSet

    @staticmethod
    def setEdgeBits(maskedImage, goodBBox, edgeBitmask):
        """Set the edgeBitmask bits for all of maskedImage outside goodBBox"""
        msk = maskedImage.getMask()

        mx0, my0 = maskedImage.getXY0()
        for x0, y0, w, h in ([0, 0,
                              msk.getWidth(), goodBBox.getBeginY() - my0],
                             [0, goodBBox.getEndY() - my0, msk.getWidth(),
                              maskedImage.getHeight() - (goodBBox.getEndY() - my0)],
                             [0, 0,
                              goodBBox.getBeginX() - mx0, msk.getHeight()],
                             [goodBBox.getEndX() - mx0, 0,
                              maskedImage.getWidth() - (goodBBox.getEndX() - mx0), msk.getHeight()],
                             ):
            edgeMask = msk.Factory(msk, afwGeom.BoxI(afwGeom.PointI(x0, y0),
                                                     afwGeom.ExtentI(w, h)), afwImage.LOCAL)
            edgeMask |= edgeBitmask

def addExposures(exposureList):
    """
    Add a set of exposures together. 
    Assumes that all exposures in set have the same dimensions
    """
    exposure0 = exposureList[0]
    image0 = exposure0.getMaskedImage()

    addedImage = image0.Factory(image0, True)
    addedImage.setXY0(image0.getXY0())

    for exposure in exposureList[1:]:
        image = exposure.getMaskedImage()
        addedImage += image

    addedExposure = exposure0.Factory(addedImage, exposure0.getWcs())
    return addedExposure

def getBackground(image, backgroundConfig, nx=0, ny=0, algorithm=None):
    """
    Make a new Exposure which is exposure - background
    """
    backgroundConfig.validate();

    if not nx:
        nx = image.getWidth()//backgroundConfig.binSize + 1
    if not ny:
        ny = image.getHeight()//backgroundConfig.binSize + 1

    sctrl = afwMath.StatisticsControl()
    sctrl.setAndMask(reduce(lambda x, y: x | image.getMask().getPlaneBitMask(y),
                            backgroundConfig.ignoredPixelMask, 0x0))
    sctrl.setNanSafe(backgroundConfig.isNanSafe)

    pl = pexLogging.Debug("meas.utils.sourceDetection.getBackground")
    pl.debug(3, "Ignoring mask planes: %s" % ", ".join(backgroundConfig.ignoredPixelMask))

    if not algorithm:
        algorithm = backgroundConfig.algorithm
        
    bctrl = afwMath.BackgroundControl(algorithm, nx, ny,
                                      backgroundConfig.undersampleStyle, sctrl,
                                      backgroundConfig.statisticsProperty)

    return afwMath.makeBackground(image, bctrl)

getBackground.ConfigClass = BackgroundConfig
    
def estimateBackground(exposure, backgroundConfig, subtract=True, stats=True,
                       statsKeys=None):
    """
    Estimate exposure's background using parameters in backgroundConfig.  
    If subtract is true, make a copy of the exposure and subtract the background.  
    If `stats` is True, measure the mean and variance of the background and
    add them to the background-subtracted exposure's metadata with keys
    "BGMEAN" and "BGVAR", or the keys given in `statsKeys` (2-tuple of strings).
    
    Return background, backgroundSubtractedExposure
    """
    displayBackground = lsstDebug.Info(__name__).displayBackground

    maskedImage = exposure.getMaskedImage()

    background = getBackground(maskedImage, backgroundConfig)

    if not background:
        raise RuntimeError, "Unable to estimate background for exposure"

    bgimg = None
    
    if displayBackground > 1:
        bgimg = background.getImageF()
        ds9.mtv(bgimg, title="background", frame=1)

    if not subtract:
        return background, None

    bbox = maskedImage.getBBox(afwImage.PARENT)
    backgroundSubtractedExposure = exposure.Factory(exposure, bbox, afwImage.PARENT, True)
    copyImage = backgroundSubtractedExposure.getMaskedImage().getImage()
    if bgimg is None:
        bgimg = background.getImageF()
    copyImage -= bgimg

    # Record statistics of the background in the bgsub exposure metadata.
    # (lsst.daf.base.PropertySet)
    if stats:
        if statsKeys is None:
            mnkey  = 'BGMEAN'
            varkey = 'BGVAR'
        else:
            mnkey,varkey = statsKeys
        meta = backgroundSubtractedExposure.getMetadata()
        s = afwMath.makeStatistics(bgimg, afwMath.MEAN | afwMath.VARIANCE)
        bgmean = s.getValue(afwMath.MEAN)
        bgvar  = s.getValue(afwMath.VARIANCE)
        meta.addDouble(mnkey,  bgmean)
        meta.addDouble(varkey,  bgvar)
    
    if displayBackground:
        ds9.mtv(backgroundSubtractedExposure, title="subtracted")

    return background, backgroundSubtractedExposure
estimateBackground.ConfigClass = BackgroundConfig<|MERGE_RESOLUTION|>--- conflicted
+++ resolved
@@ -261,11 +261,8 @@
                 raise pipeBase.TaskError("exposure has no PSF; must specify sigma")
             shape = psf.computeShape()
             sigma = shape.getDeterminantRadius()
-<<<<<<< HEAD
             if not numpy.isfinite(sigma):
                 raise RuntimeError("Non-finite PSF width: %f" % sigma)
-=======
->>>>>>> cf6d8793
 
         self.metadata.set("sigma", sigma)
         self.metadata.set("doSmooth", doSmooth)
