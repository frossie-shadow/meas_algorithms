--- conflicted
+++ resolved
@@ -72,11 +72,8 @@
         doc="how to interpolate the background values. This maps to an enum; see afw::math::Background",
         dtype=str, default="NATURAL_SPLINE", optional=True,
         allowed={
-<<<<<<< HEAD
             "CONSTANT" : "Use a single constant value",
             "LINEAR" : "Use linear interpolation",
-=======
->>>>>>> 7abf84eb
             "NATURAL_SPLINE" : "cubic spline with zero second derivative at endpoints",
             "AKIMA_SPLINE": "higher-level nonlinear spline that is more robust to outliers",
             "NONE": "No background estimation is to be attempted",
@@ -87,13 +84,10 @@
         dtype=str, default = ["EDGE", "DETECTED", "DETECTED_NEGATIVE"],
         itemCheck = lambda x: x in afwImage.MaskU().getMaskPlaneDict().keys(),
         )
-<<<<<<< HEAD
     isNanSafe = pexConfig.Field(
         doc="Ignore NaNs when estimating the background",
         dtype=bool, default=False,
     )
-=======
->>>>>>> 7abf84eb
 
     def validate(self):
         pexConfig.Config.validate(self)
@@ -303,15 +297,9 @@
         fpSets.numPos = len(fpSets.positive.getFootprints()) if fpSets.positive is not None else 0
         fpSets.numNeg = len(fpSets.negative.getFootprints()) if fpSets.negative is not None else 0
 
-<<<<<<< HEAD
-        self.log.log(self.log.INFO, "Detected %d positive sources to %g %s." %
-                     (fpSets.numPos, self.config.thresholdValue,
-                      ("DN" if self.config.thresholdType == "value" else "sigma")))
-=======
         if self.config.thresholdPolarity != "negative":
             self.log.log(self.log.INFO, "Detected %d positive sources to %g sigma." %
                          (fpSets.numPos, self.config.thresholdValue))
->>>>>>> 7abf84eb
 
         if self.config.reEstimateBackground:
             mi = exposure.getMaskedImage()
